#!/bin/bash

set -e

SCRIPT_DIR=$(cd -- "$( dirname -- "${BASH_SOURCE[0]}" )" &> /dev/null && pwd)

python3 $SCRIPT_DIR/calc_iape.py --infiles "
    VIO_sphere2_vio_lag-20-LC_sphere2_ape.out
    VIOLC_sphere2_vio_lag-20_lc_period-65-LC_sphere2_ape.out
    LRU_sphere2_num_threads-1_memsize-300K-LC_sphere2_ape.out
    RA_sphere2_num_threads-1-LC_sphere2_ape.out
    RA_sphere2_num_threads-2-LC_sphere2_ape.out
    RA_sphere2_num_threads-4-LC_sphere2_ape.out
    incremental_sphere2-LC_sphere2_ape.out
    "

python3 $SCRIPT_DIR/calc_iape.py --infiles "
    VIO_CAB1-smallnoise_vio_lag-20-LC_CAB1-smallnoise_ape.out
    VIOLC_CAB1-smallnoise_vio_lag-20_lc_period-8-LC_CAB1-smallnoise_ape.out
    RA_CAB1-smallnoise_num_threads-1_cpu-LC_CAB1-smallnoise_ape.out
    RA_CAB1-smallnoise_num_threads-1-LC_CAB1-smallnoise_ape.out
    RA_CAB1-smallnoise_num_threads-2-LC_CAB1-smallnoise_ape.out
    RA_CAB1-smallnoise_num_threads-4-LC_CAB1-smallnoise_ape.out
    incremental_CAB1-smallnoise-LC_CAB1-smallnoise_ape.out
    "
    
python3 $SCRIPT_DIR/calc_iape.py --infiles "
    VIO_CAB7000-smallnoise_vio_lag-20-LC_CAB7000-smallnoise_ape.out
    VIOLC_CAB7000-smallnoise_vio_lag-20_lc_period-65-LC_CAB7000-smallnoise_ape.out
    LRU_CAB7000-smallnoise_num_threads-1_memsize-600K-LC_CAB7000-smallnoise_ape.out
    RA_CAB7000-smallnoise_num_threads-1-LC_CAB7000-smallnoise_ape.out
    RA_CAB7000-smallnoise_num_threads-2-LC_CAB7000-smallnoise_ape.out
    RA_CAB7000-smallnoise_num_threads-4-LC_CAB7000-smallnoise_ape.out
    incremental_CAB7000-smallnoise-LC_CAB7000-smallnoise_ape.out
    "

python3 $SCRIPT_DIR/calc_iape.py --infiles "
<<<<<<< HEAD
    VIO_M3500a_vio_lag-20-LC_M3500a_ape.out
    VIOLC_M3500a_vio_lag-20_lc_period-65-LC_M3500a_ape.out
    RA_M3500a_num_threads-1_cpu-LC_M3500a_ape.out
    RA_M3500a_num_threads-1-LC_M3500a_ape.out
    RA_M3500a_num_threads-2-LC_M3500a_ape.out
    RA_M3500a_num_threads-4-LC_M3500a_ape.out
    incremental_M3500a-LC_M3500a_ape.out
    "
=======
    VIO_CAB7000-smallnoise_vio_lag-20-LC_CAB7000-smallnoise_ape.out
    VIOLC_CAB7000-smallnoise_vio_lag-20_lc_period-65-LC_CAB7000-smallnoise_ape.out
    RA_CAB7000-smallnoise_num_threads-1-LC_CAB7000-smallnoise_ape.out
    RA_CAB7000-smallnoise_num_threads-2-LC_CAB7000-smallnoise_ape.out
    RA_CAB7000-smallnoise_num_threads-4-LC_CAB7000-smallnoise_ape.out
    incremental_CAB7000-smallnoise-LC_CAB7000-smallnoise_ape.out
    "

python3 $SCRIPT_DIR/calc_iape.py --infiles "
  VIO_M3500a_vio_lag-20-LC_M3500a_ape.out \
  VIOLC_M3500a_vio_lag-20_lc_period-65-LC_M3500a_ape.out \
  RA_M3500a_num_threads-1-LC_M3500a_ape.out \
  RA_M3500a_num_threads-2-LC_M3500a_ape.out \
  RA_M3500a_num_threads-4-LC_M3500a_ape.out \
  incremental_M3500a-LC_M3500a_ape.out
  "
>>>>>>> 9cbd2077
<|MERGE_RESOLUTION|>--- conflicted
+++ resolved
@@ -35,7 +35,6 @@
     "
 
 python3 $SCRIPT_DIR/calc_iape.py --infiles "
-<<<<<<< HEAD
     VIO_M3500a_vio_lag-20-LC_M3500a_ape.out
     VIOLC_M3500a_vio_lag-20_lc_period-65-LC_M3500a_ape.out
     RA_M3500a_num_threads-1_cpu-LC_M3500a_ape.out
@@ -43,14 +42,6 @@
     RA_M3500a_num_threads-2-LC_M3500a_ape.out
     RA_M3500a_num_threads-4-LC_M3500a_ape.out
     incremental_M3500a-LC_M3500a_ape.out
-    "
-=======
-    VIO_CAB7000-smallnoise_vio_lag-20-LC_CAB7000-smallnoise_ape.out
-    VIOLC_CAB7000-smallnoise_vio_lag-20_lc_period-65-LC_CAB7000-smallnoise_ape.out
-    RA_CAB7000-smallnoise_num_threads-1-LC_CAB7000-smallnoise_ape.out
-    RA_CAB7000-smallnoise_num_threads-2-LC_CAB7000-smallnoise_ape.out
-    RA_CAB7000-smallnoise_num_threads-4-LC_CAB7000-smallnoise_ape.out
-    incremental_CAB7000-smallnoise-LC_CAB7000-smallnoise_ape.out
     "
 
 python3 $SCRIPT_DIR/calc_iape.py --infiles "
@@ -60,5 +51,4 @@
   RA_M3500a_num_threads-2-LC_M3500a_ape.out \
   RA_M3500a_num_threads-4-LC_M3500a_ape.out \
   incremental_M3500a-LC_M3500a_ape.out
-  "
->>>>>>> 9cbd2077
+  "