--- conflicted
+++ resolved
@@ -303,16 +303,11 @@
     axes.set_ylabel(axis_labels[1])
     axes.set_zlabel(axis_labels[2])
 
-<<<<<<< HEAD
-def plot_trajectory(fignum, values, scale=1, marginals=None,
-                    animation_interval=0.0):
-=======
     return fig
 
 
 def plot_trajectory(fignum, values, scale=1, marginals=None,
                     title="Plot Trajectory", axis_labels=('X axis', 'Y axis', 'Z axis')):
->>>>>>> 832b420b
     """
     Plot a complete 3D trajectory using poses in `values`.
 
@@ -370,7 +365,9 @@
         except:
             pass
 
-<<<<<<< HEAD
+    fig.suptitle(title)
+    fig.canvas.set_window_title(title.lower())
+
 
 def plot_incremental_trajectory(fignum, values, start=0,
                                 scale=1, marginals=None,
@@ -407,8 +404,4 @@
     set_axes_equal(fignum)
 
     # Pause for a fixed amount of seconds
-    plt.pause(time_interval)
-=======
-    fig.suptitle(title)
-    fig.canvas.set_window_title(title.lower())
->>>>>>> 832b420b
+    plt.pause(time_interval)