# All datasets and their paths relative to gtsam/examples/Data
dataset:
    CAB1: 
        is3D:           true
        path:           "ra_datasets/CAB_query_val_phone"
        relin_thresh:   0.01
        start_step:     2
        end_step:       463     # Inclusive
        period:         1
    CAB1-smallnoise: 
        is3D:           true
        path:           "ra_datasets/CAB_query_val_phone-2"
        relin_thresh:   0.001
        start_step:     2
        end_step:       463     # Inclusive
        period:         1
    CAB7000: 
        is3D:           true
        path:           "ra_datasets/CAB7000"
        relin_thresh:   0.02
        start_step:     2
        end_step:       3000    # Inclusive
        period:         25
    CAB7000-smallnoise: 
        is3D:           true
        path:           "ra_datasets/CAB7000-2"
        relin_thresh:   0.001
        start_step:     2
        end_step:       3000    # Inclusive
        period:         25
    CSAIL: 
        is3D:           false
        path:           "ra_datasets/CSAIL"
        relin_thresh:   0.01
        start_step:     2
        end_step:       1045    # Inclusive
        period:         25
        noise_format:   "graph"
    sphere2500: 
        is3D:           true
        path:           "sphere2500"
        relin_thresh:   0.05
        start_step:     2
        end_step:       2499    # Inclusive
        period:         25
    sphere2: 
        is3D:           true
        path:           "ra_datasets/sphere_smallnoise_pruned"
        relin_thresh:   0.01
        start_step:     2
        end_step:       2000    # Inclusive
        period:         25
    w10000: 
        is3D:           false
        path:           "w10000"
        relin_thresh:   0.1
        start_step:     2
        end_step:       10000   # Inclusive
        period:         1
    M3500: 
        is3D:           false
        path:           "ra_datasets/M3500"
        relin_thresh:   0.001
        start_step:     2
<<<<<<< HEAD
        end_step:       3500    # Inclusive
        period:         1
    M3500a:
        is3D:           false
        path:           "ra_datasets/M3500a"
        relin_thresh:   0.01
        start_step:     2
        end_step:       3500    # Inclusive
        period:         1
=======
        end_step:       3499    # Inclusive
        period:         25
    M3500a: 
        is3D:           false
        path:           "ra_datasets/M3500a"
        relin_thresh:   0.001
        start_step:     2
        end_step:       3499    # Inclusive
        period:         25
>>>>>>> 9cbd2077
    M3500c: 
        is3D:           false
        path:           "ra_datasets/M3500c"
        relin_thresh:   0.1
        start_step:     2
        end_step:       3500    # Inclusive
        period:         1
    torus: 
        is3D:           true
        path:           "ra_datasets/torus3D"
        relin_thresh:   0.1
        start_step:     2
        end_step:       4999    # Inclusive
        period:         25
    kitti_00:
        is3D:           true
        path:           "ra_datasets/kitti_00_before_LC"
        relin_thresh:   0.1
        start_step:     800
        end_step:       800
        period:         1
    kitti_00_2LC:
        is3D:           true
        path:           "ra_datasets/kitti_00_before_LC5"
        relin_thresh:   0.1
        start_step:     856
        end_step:       856
        period:         1

# Metadata
metadata:
    scriptdir: "."
    builddir: "../../build"
    headerdir: "../baremetal_tests"
    recompile: true     # True if C++ sources changed
    make_flags: "-j4"
    target_binary:
        # - testGtsamIncremental
        # - testGtsamIncremental3D
        # - testGtsamIncremental-ra
        # - testGtsamIncremental3D-ra
        - testGtsamIncremental-vio
        - testGtsamIncremental3D-vio
        # - testGtsamIncremental-treegen
        # - testGtsamIncremental3D-treegen
        - testGtsamIncremental-datasetgen
        - testGtsamIncremental3D-datasetgen
        # - testGtsamIncremental3D-lru

# Resource aware
RA:
    # Runs that share the same output_format will use the same dataset run
    output_format: "RA_{dataset}_{'num_threads-{}'.format(num_threads) if not num_threads_file else 'var-threads'}"
    header_format: "RA_{dataset}_{'num_threads-{}'.format(num_threads) if not num_threads_file else 'var-threads'}_steps-{start_step}-{end_step}_period-{period}"
    dataset:    # Comment out the datasets that will be skipped
    # - CAB1
    # - CAB1-smallnoise
    # - CAB7000
    # - CAB7000-smallnoise
    # - CSAIL
    # - sphere2500
    # - sphere2
    # - w10000
    # - M3500
    # - M3500a
    # - M3500c
    # - torus
    params:
        num_threads:        4
        num_threads_file:   ""              # Specify the path to a num threads file or leave empty
        print_dataset:      true           # Turn this off if not generating header
        print_values:       false
        print_pred:         false
        print_traj:         true
        
# Incremental:
Incremental:
    output_format: "incremental_{dataset}"
    header_format: "incremental_{dataset}_steps-{start_step}-{end_step}_period-{period}"
    dataset:    # Comment out the datasets that will be skipped
    # - CAB1
    # - CAB1-smallnoise
    # - CAB7000
    # - CAB7000-smallnoise
    # - sphere2500
    # - sphere2
    # - w10000
    # - M3500
    # - M3500a
    # - M3500c
    # - torus
    # - kitti_00
    - kitti_00_2LC
    params:
        print_dataset:      true            # Turn this off if not generating header
        print_values:       true
        print_pred:         false
        print_traj:         true
        
# LRU:
LRU:
    # Runs that share the same output_format will use the same dataset run
    output_format: "LRU_{dataset}_{'num_threads-{}'.format(num_threads) if not num_threads_file else 'var-threads'}_memsize-{memsize}"
    header_format: "LRU_{dataset}_{'num_threads-{}'.format(num_threads) if not num_threads_file else 'var-threads'}_memsize-{memsize}_steps-{start_step}-{end_step}_period-{period}"
    dataset:    # Comment out the datasets that will be skipped
    # - CAB1
    # - CAB1-smallnoise
    # - CAB7000
    # - CAB7000-smallnoise
    # - sphere2500
    # - w10000
    # - M3500
    # - M3500
    # - M3500c
    params:
        num_threads:        2
        num_threads_file:   ""              # Specify the path to a num threads file or leave empty
        memsize:            2M              # In bytes.
        print_dataset:      false            # Turn this off if not generating header
        print_values:       false
        print_pred:         false
        print_traj:         true
        gen_header:         false
        
# LC:
LC:
    output_format: "LC_{dataset}"
    header_format: "LC_{dataset}_steps-{start_step}-{end_step}_period-{period}"
    dataset:    # Comment out the datasets that will be skipped
    # - CAB1
    # - CAB1-smallnoise
    # - CAB7000
    # - CAB7000-smallnoise
    # - CSAIL
    # - sphere2500
    # - sphere2
    # - w10000
    # - M3500
    # - M3500a
    # - M3500c
    params:
        max_iter:           2
        print_dataset:      false            # Turn this off if not generating header
        print_values:       false
        print_pred:         false
        print_traj:         true
        gen_header:         false
      
# VIO:
VIO:
    output_format: "VIO{'LC' if run_lc else ''}_{dataset}_vio_lag-{vio_lag}{'_lc_period-{}'.format(lc_period) if run_lc else ''}"
    header_format: "VIO{'LC' if run_lc else ''}_{dataset}_vio_lag-{vio_lag}_steps-{start_step}-{end_step}_period-{period}"
    dataset:    # Comment out the datasets that will be skipped
    # - CAB1
    # - CAB1-smallnoise
    # - CAB7000
    # - CAB7000-smallnoise
    # - CSAIL
    # - sphere2500
    - sphere2
    # - w10000
    # - M3500
    # - M3500a
    # - M3500c
    params:
        max_iter:           2
        gen_header:         false
        vio_lag:            20
        run_lc:             true
        lc_period:          65
        
# Legacy output directors
Legacy:
    runs:
    # - seah_sphere
    # - seah_incremental_CAB7000
    # - seah_incremental_CAB464
    # - seah_incremental_CAB1_num_threads-1
    # - seah_incremental_CAB1_num_threads-2
    # - seah_incremental_CAB1_num_threads-4
    # - seah_RA_CAB7000_num_threads-1
    # - seah_RA_CAB7000_num_threads-2
    # - seah_RA_CAB7000_num_threads-4
    # - seah_RA_sphere_2500_num_threads-1
    # - seah_RA_sphere_2500_num_threads-2
    # - seah_RA_sphere_2500_num_threads-4
    # - seah_incremental_torus
    # - seah_RA_torus_num_threads-1
    # - seah_RA_torus_num_threads-2
    # - seah_RA_torus_num_threads-4
    seah_sphere:
        dataset:        sphere2500
        start_step:     2
        end_step:       2000    # Inclusive
        period:         25
        print_dataset:  false            # Turn this off if not generating header
        print_values:   false
        print_pred:     false
        print_traj:     false
        print_delta:    true
        output_dir: "incremental_sphere2500_steps-2000_period-25"
        header_dir: "incremental_sphere2500_steps-2000_period-25"
    seah_incremental_CAB1_num_threads-1:
        dataset:        CAB1
        start_step:     2
        end_step:       463    # Inclusive
        period:         1
        print_dataset:  false            # Turn this off if not generating header
        print_values:   false
        print_pred:     false
        print_traj:     false
        print_delta:    true
        output_dir: "RA_CAB1_num_threads-1"
        header_dir: "RA_CAB1_num_threads-1"
    seah_incremental_CAB1_num_threads-2:
        dataset:        CAB1
        start_step:     2
        end_step:       463    # Inclusive
        period:         1
        print_dataset:  false            # Turn this off if not generating header
        print_values:   false
        print_pred:     false
        print_traj:     false
        print_delta:    true
        output_dir: "RA_CAB1_num_threads-2"
        header_dir: "RA_CAB1_num_threads-2"
    seah_incremental_CAB1_num_threads-4:
        dataset:        CAB1
        start_step:     2
        end_step:       463    # Inclusive
        period:         1
        print_dataset:  false            # Turn this off if not generating header
        print_values:   false
        print_pred:     false
        print_traj:     false
        print_delta:    true
        output_dir: "RA_CAB1_num_threads-4"
        header_dir: "RA_CAB1_num_threads-4"
    seah_incremental_CAB7000:
        dataset:        CAB7000
        start_step:     2
        end_step:       3000    # Inclusive
        period:         25
        print_dataset:  false            # Turn this off if not generating header
        print_values:   false
        print_pred:     false
        print_traj:     false
        print_delta:    false
        output_dir: "incremental_CAB7000"
        header_dir: "incremental_CAB7000"
    seah_incremental_CAB464:
        dataset:        CAB1
        start_step:     2
        end_step:       463    # Inclusive
        period:         1
        print_dataset:  false            # Turn this off if not generating header
        print_values:   false
        print_pred:     false
        print_traj:     false
        print_delta:    true
        output_dir: "incremental_CAB1_steps-464_period-1"
        header_dir: "incremental_CAB1_steps-464_period-1"
    seah_RA_CAB7000_num_threads-1:
        dataset:        CAB7000
        start_step:     2
        end_step:       3000    # Inclusive
        period:         25
        print_dataset:  false            # Turn this off if not generating header
        print_values:   false
        print_pred:     false
        print_traj:     false
        print_delta:    true
        output_dir: "RA_CAB7000_num_threads-1"
        header_dir: "RA_CAB7000_num_threads-1"
    seah_RA_CAB7000_num_threads-1:
        dataset:        CAB7000
        start_step:     2
        end_step:       3000    # Inclusive
        period:         25
        print_dataset:  false            # Turn this off if not generating header
        print_values:   false
        print_pred:     false
        print_traj:     false
        print_delta:    true
        output_dir: "RA_CAB7000_num_threads-1"
        header_dir: "RA_CAB7000_num_threads-1"
    seah_RA_CAB7000_num_threads-2:
        dataset:        CAB7000
        start_step:     2
        end_step:       3000    # Inclusive
        period:         25
        print_dataset:  false            # Turn this off if not generating header
        print_values:   false
        print_pred:     false
        print_traj:     false
        print_delta:    true
        output_dir: "RA_CAB7000_num_threads-2"
        header_dir: "RA_CAB7000_num_threads-2"
    seah_RA_CAB7000_num_threads-4:
        dataset:        CAB7000
        start_step:     2
        end_step:       3000    # Inclusive
        period:         25
        print_dataset:  false            # Turn this off if not generating header
        print_values:   false
        print_pred:     false
        print_traj:     false
        print_delta:    true
        output_dir: "RA_CAB7000_num_threads-4"
        header_dir: "RA_CAB7000_num_threads-4"
    seah_RA_sphere_2500_num_threads-1:
        dataset:        sphere2500
        start_step:     2
        end_step:       2000    # Inclusive
        period:         25
        print_dataset:  false            # Turn this off if not generating header
        print_values:   false
        print_pred:     false
        print_traj:     false
        print_delta:    true
        output_dir: "RA_sphere2500_num_threads-1"
        header_dir: "RA_sphere2500_num_threads-1"
    seah_RA_sphere_2500_num_threads-2:
        dataset:        sphere2500
        start_step:     2
        end_step:       2000    # Inclusive
        period:         25
        print_dataset:  false            # Turn this off if not generating header
        print_values:   false
        print_pred:     false
        print_traj:     false
        print_delta:    true
        output_dir: "RA_sphere2500_num_threads-2"
        header_dir: "RA_sphere2500_num_threads-2"
    seah_RA_sphere_2500_num_threads-4:
        dataset:        sphere2500
        start_step:     2
        end_step:       2000    # Inclusive
        period:         25
        print_dataset:  false            # Turn this off if not generating header
        print_values:   false
        print_pred:     false
        print_traj:     false
        print_delta:    true
        output_dir: "RA_sphere2500_num_threads-4"
        header_dir: "RA_sphere2500_num_threads-4"
    seah_incremental_torus:
        dataset:        torus
        start_step:     2
        end_step:       4999    # Inclusive
        period:         25
        print_dataset:  false            # Turn this off if not generating header
        print_values:   false
        print_pred:     false
        print_traj:     false
        print_delta:    true
        output_dir: "incremental_torus_steps-2-4999_period-25"
        header_dir: "incremental_torus_steps-2-4999_period-25"
    seah_RA_torus_num_threads-1:
        dataset:        torus
        start_step:     2
        end_step:       4999    # Inclusive
        period:         25
        print_dataset:  false            # Turn this off if not generating header
        print_values:   false
        print_pred:     false
        print_traj:     true
        print_delta:    true
        output_dir: "RA_torus_num_threads-1"
        header_dir: "RA_torus_num_threads-1"
    seah_RA_torus_num_threads-2:
        dataset:        torus
        start_step:     2
        end_step:       4999    # Inclusive
        period:         25
        print_dataset:  false            # Turn this off if not generating header
        print_values:   false
        print_pred:     false
        print_traj:     true
        print_delta:    true
        output_dir: "RA_torus_num_threads-2"
        header_dir: "RA_torus_num_threads-2"
    seah_RA_torus_num_threads-4:
        dataset:        torus
        start_step:     2
        end_step:       4999    # Inclusive
        period:         25
        print_dataset:  false            # Turn this off if not generating header
        print_values:   false
        print_pred:     false
        print_traj:     true
        print_delta:    true
        output_dir: "RA_torus_num_threads-4"
        header_dir: "RA_torus_num_threads-4"
    
    <|MERGE_RESOLUTION|>--- conflicted
+++ resolved
@@ -62,7 +62,6 @@
         path:           "ra_datasets/M3500"
         relin_thresh:   0.001
         start_step:     2
-<<<<<<< HEAD
         end_step:       3500    # Inclusive
         period:         1
     M3500a:
@@ -70,19 +69,8 @@
         path:           "ra_datasets/M3500a"
         relin_thresh:   0.01
         start_step:     2
-        end_step:       3500    # Inclusive
-        period:         1
-=======
         end_step:       3499    # Inclusive
-        period:         25
-    M3500a: 
-        is3D:           false
-        path:           "ra_datasets/M3500a"
-        relin_thresh:   0.001
-        start_step:     2
-        end_step:       3499    # Inclusive
-        period:         25
->>>>>>> 9cbd2077
+        period:         1
     M3500c: 
         is3D:           false
         path:           "ra_datasets/M3500c"
