#include "baremetal_tests/incremental_sphere2500_steps-2-200_period-25/incremental_dataset.h"

#include <iostream>
#include <vector>
#include <set>
#include <map>

using namespace std;

int main() {

    // Copy all the factors out of the dataset
    // and remap all the factor indices

<<<<<<< HEAD
    int num_total_factors = 0;

    cout << num_timesteps << endl;

=======
>>>>>>> 4f7f2f70
    for(int step = 0; step < num_timesteps; step++) {
        int true_step = step + timestep_start;

        int nnodes = step_nnodes[step];

        bool* node_marked = step_node_marked[step];
        bool* node_fixed = step_node_fixed[step];

        int** node_ridx = step_node_ridx[step];

        int* node_num_factors = step_node_num_factors[step];
        int** node_factor_height = step_node_factor_height[step];
        int** node_factor_width = step_node_factor_width[step];
        int*** node_factor_ridx = step_node_factor_ridx[step];

        // Host data
        vector<int> h_csrRowPtrA = {0};
        vector<int> h_csrColIndA;
        vector<int> h_csrRowPtrAT = {0};
        vector<int> h_csrColIndAT;
        vector<float> h_b;
        vector<float> h_x;
        vector<int> h_csrRowPtrD;
        vector<int> h_csrColIndD;
        vector<int> h_csrRowPtrH;
        vector<int> h_csrColIndH;

        set<int> ridx_set;
        map<int, int> remapped_ridx;

        int num_total_factors = 0;

        for(int node = 0; node < nnodes - 1; node++) {
            bool marked = node_marked[node];
            bool fixed = node_fixed[node];

            if(!marked && !fixed) { continue; }

            int num_factors = node_num_factors[node];
            int* factor_height = node_factor_height[node];
            int* factor_width = node_factor_width[node];
            int** factor_ridx = node_factor_ridx[node];

            num_total_factors += num_factors;

            for(int i = 0; i < num_factors; i++) {
                int height = factor_height[i];
                int width = factor_width[i];
                int* ridx = factor_ridx[i];

                for(int ih = 0; ih < height - 1; ih++) {
                    ridx_set.insert(node_ridx[node][ridx[ih]]);
                }
            }
        }

        int count = 0;
        for(int ridx : ridx_set) {
            remapped_ridx[ridx] = count++;
        }

        cout << num_total_factors << endl;

        for(int node = 0; node < nnodes - 1; node++) {
            bool marked = node_marked[node];
            bool fixed = node_fixed[node];

            if(!marked && !fixed) { continue; }

            int num_factors = node_num_factors[node];
            int* factor_height = node_factor_height[node];
            int* factor_width = node_factor_width[node];
            int** factor_ridx = node_factor_ridx[node];

            for(int i = 0; i < num_factors; i++) {
                int height = factor_height[i];
                int width = factor_width[i];
                int* ridx = factor_ridx[i];

                cout << height << " " << width << endl;

                for(int ih = 0; ih < height - 1; ih++) {
                    cout << remapped_ridx.at(node_ridx[node][ridx[ih]]) << " ";
                }
                cout << endl;
            }
        }
    }
}<|MERGE_RESOLUTION|>--- conflicted
+++ resolved
@@ -12,13 +12,8 @@
     // Copy all the factors out of the dataset
     // and remap all the factor indices
 
-<<<<<<< HEAD
-    int num_total_factors = 0;
-
     cout << num_timesteps << endl;
 
-=======
->>>>>>> 4f7f2f70
     for(int step = 0; step < num_timesteps; step++) {
         int true_step = step + timestep_start;
 
