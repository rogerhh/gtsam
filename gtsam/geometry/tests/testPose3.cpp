--- conflicted
+++ resolved
@@ -686,15 +686,8 @@
       boost::bind(testExpmapDerivative, xi, _1), zero(6), 1e-2);
   EXPECT(assert_equal(expectedDexpL, actualDexpL, 1e-5));
 
-<<<<<<< HEAD
-  Matrix numericalDerivExpmapInv = numericalDerivative11<Vector6, Vector6>(
-      testDerivExpmapInv, Vector6::Zero(), 1e-5);
-
-  EXPECT(assert_equal(numericalDerivExpmapInv,res,3e-1));
-=======
   Matrix actualDexpInvL = Pose3::LogmapDerivative(xi);
   EXPECT(assert_equal(expectedDexpL.inverse(), actualDexpInvL, 1e-5));
->>>>>>> ef2c9371
 }
 
 /* ************************************************************************* */
