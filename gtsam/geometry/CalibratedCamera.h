--- conflicted
+++ resolved
@@ -62,17 +62,10 @@
 		/// @name Testable
 		/// @{
 
-<<<<<<< HEAD
-        void print(const std::string& s="") const {
-            pose_.print(); 
-        }
-=======
 		virtual void print(const std::string& s = "") const {
-			std::cout << s;
-			pose_.print("pose: ");
+			pose_.print(s);
 		}
 
->>>>>>> 4b2b9d81
 		/// check equality to another camera
 		bool equals (const CalibratedCamera &camera, double tol = 1e-9) const {
 			return pose_.equals(camera.pose(), tol) ;
