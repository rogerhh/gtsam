/* ----------------------------------------------------------------------------

 * GTSAM Copyright 2010, Georgia Tech Research Corporation,
 * Atlanta, Georgia 30332-0415
 * All Rights Reserved
 * Authors: Frank Dellaert, et al. (see THANKS for the full author list)

 * See LICENSE for the license information

 * -------------------------------------------------------------------------- */

/*
 * @file GenericValue.h
 * @brief Wraps any type T so it can play as a Value
 * @date October, 2014
 * @author Michael Bosse, Abel Gawel, Renaud Dube
 * based on DerivedValue.h by Duy Nguyen Ta
 */

#pragma once

#include <gtsam/base/Manifold.h>
#include <gtsam/base/types.h>
#include <gtsam/base/Value.h>

#include <boost/make_shared.hpp>
#include <boost/pool/pool_alloc.hpp>

#include <cmath>
#include <iostream>
#include <typeinfo> // operator typeid

namespace gtsam {

/**
 * Wraps any type T so it can play as a Value
 */
template<class T>
class GenericValue: public Value {

public:

  typedef T type;

protected:

  T value_; ///< The wrapped value

public:
  // Only needed for serialization.
  GenericValue(){}

  /// Construct from value
  GenericValue(const T& value) :
      value_(value) {
  }

  /// Return a constant value
  const T& value() const {
    return value_;
  }

  /// Return the value
  T& value() {
    return value_;
  }

  /// Destructor
  virtual ~GenericValue() {
  }

  /// equals implementing generic Value interface
  bool equals_(const Value& p, double tol = 1e-9) const override {
    // Cast the base class Value pointer to a templated generic class pointer
    const GenericValue& genericValue2 = static_cast<const GenericValue&>(p);
    // Return the result of using the equals traits for the derived class
    return traits<T>::Equals(this->value_, genericValue2.value_, tol);
  }

  /// non virtual equals function, uses traits
  bool equals(const GenericValue &other, double tol = 1e-9) const {
    return traits<T>::Equals(this->value(), other.value(), tol);
  }

  /// Virtual print function, uses traits
<<<<<<< HEAD
  virtual void print(const std::string& str) const {
    std::cout << "(" << demangle(typeid(T).name()) << ") " << std::endl;
=======
  void print(const std::string& str) const override {
    std::cout << "(" << demangle(typeid(T).name()) << ") ";
>>>>>>> c985701f
    traits<T>::Print(value_, str);
  }

    /**
     * Create a duplicate object returned as a pointer to the generic Value interface.
     */
    Value* clone_() const override {
      GenericValue* ptr = new GenericValue(*this); // calls copy constructor to fill in
      return ptr;
    }

    /**
     * Destroy and deallocate this object, only if it was originally allocated using clone_().
     */
    void deallocate_() const override {
      delete this;
    }

    /**
     * Clone this value (normal clone on the heap, delete with 'delete' operator)
     */
    boost::shared_ptr<Value> clone() const override {
		return boost::allocate_shared<GenericValue>(Eigen::aligned_allocator<GenericValue>(), *this);
    }

    /// Generic Value interface version of retract
    Value* retract_(const Vector& delta) const override {
      // Call retract on the derived class using the retract trait function
      const T retractResult = traits<T>::Retract(GenericValue<T>::value(), delta);

      Value* resultAsValue = new GenericValue(retractResult);

      // Return the pointer to the Value base class
      return resultAsValue;
    }

    /// Generic Value interface version of localCoordinates
    Vector localCoordinates_(const Value& value2) const override {
      // Cast the base class Value pointer to a templated generic class pointer
      const GenericValue<T>& genericValue2 =
          static_cast<const GenericValue<T>&>(value2);

      // Return the result of calling localCoordinates trait on the derived class
      return traits<T>::Local(GenericValue<T>::value(), genericValue2.value());
    }

    /// Non-virtual version of retract
    GenericValue retract(const Vector& delta) const {
      return GenericValue(traits<T>::Retract(GenericValue<T>::value(), delta));
    }

    /// Non-virtual version of localCoordinates
    Vector localCoordinates(const GenericValue& value2) const {
      return localCoordinates_(value2);
    }

    /// Return run-time dimensionality
    size_t dim() const override {
      return traits<T>::GetDimension(value_);
    }

    /// Assignment operator
    Value& operator=(const Value& rhs) override {
      // Cast the base class Value pointer to a derived class pointer
      const GenericValue& derivedRhs = static_cast<const GenericValue&>(rhs);

      // Do the assignment and return the result
      *this = GenericValue(derivedRhs); // calls copy constructor
      return *this;
    }

  protected:

    /// Assignment operator, protected because only the Value or DERIVED
    /// assignment operators should be used.
    GenericValue<T>& operator=(const GenericValue<T>& rhs) {
      Value::operator=(static_cast<Value const&>(rhs));
      value_ = rhs.value_;
      return *this;
    }

  private:

    /** Serialization function */
    friend class boost::serialization::access;
    template<class ARCHIVE>
    void serialize(ARCHIVE & ar, const unsigned int /*version*/) {
      ar & boost::serialization::make_nvp("GenericValue",
              boost::serialization::base_object<Value>(*this));
      ar & boost::serialization::make_nvp("value", value_);
	}


  // Alignment, see https://eigen.tuxfamily.org/dox/group__TopicStructHavingEigenMembers.html
  enum { NeedsToAlign = (sizeof(T) % 16) == 0 };
public:
  GTSAM_MAKE_ALIGNED_OPERATOR_NEW_IF(NeedsToAlign)
};

/// use this macro instead of BOOST_CLASS_EXPORT for GenericValues
#define GTSAM_VALUE_EXPORT(Type) BOOST_CLASS_EXPORT(gtsam::GenericValue<Type>)

// traits
template <typename ValueType>
struct traits<GenericValue<ValueType> >
    : public Testable<GenericValue<ValueType> > {};

// define Value::cast here since now GenericValue has been declared
template<typename ValueType>
const ValueType& Value::cast() const {
  return dynamic_cast<const GenericValue<ValueType>&>(*this).value();
}

/** Functional constructor of GenericValue<T> so T can be automatically deduced
  */
template<class T>
GenericValue<T> genericValue(const T& v) {
  return GenericValue<T>(v);
}


} /* namespace gtsam */<|MERGE_RESOLUTION|>--- conflicted
+++ resolved
@@ -83,13 +83,8 @@
   }
 
   /// Virtual print function, uses traits
-<<<<<<< HEAD
   virtual void print(const std::string& str) const {
     std::cout << "(" << demangle(typeid(T).name()) << ") " << std::endl;
-=======
-  void print(const std::string& str) const override {
-    std::cout << "(" << demangle(typeid(T).name()) << ") ";
->>>>>>> c985701f
     traits<T>::Print(value_, str);
   }
 
