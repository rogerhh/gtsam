--- conflicted
+++ resolved
@@ -1302,57 +1302,13 @@
 
   if(bHeight != -1) {
     // We want to get C^T = B^T^T B^T, we have column major B, which is row major B^T
-<<<<<<< HEAD
-    // static int debug_count = 0;
-    // cout << "m before = \n" << m << endl << endl;
-
-    static ofstream syrk_sample_fout("syrk_sampled.txt");
-    static int syrk_sampled = 0;
-    const int syrk_sample_rate = 5000 / 30;
-    const int syrk_sample_max = 30;
-    bool record = false;
-    if(syrk_sampled < syrk_sample_max) {
-      int rand_val = rand() % syrk_sample_rate;
-      if(rand_val == 0) {
-        record = true;
-        syrk_sampled++;
-        
-        syrk_sample_fout << "MATRIX_INPUTS\n";
-        syrk_sample_fout << "Matrix\n";
-        syrk_sample_fout << "m_full " << m.transpose().rows() << " " << m.transpose().cols() << "\n" << m.transpose() << endl << endl;
-        syrk_sample_fout << "SYRK_INPUTS\n";
-        syrk_sample_fout << bHeight << " " << bHeight << " " << bWidth << " " << bWidth << " " << 0 << " " << bWidth << " " << 0 << " " << bWidth << " " << bWidth << " " << totalHeight << " " << totalHeight << " " << totalHeight << " " << -1 << " " << 1 << " true false" << endl << endl;
-      }
-    }
-
     syrk(bHeight, bHeight, bWidth,
            &m(bWidth, 0), &m(bWidth, 0), &m(bWidth, bWidth),
            totalHeight, totalHeight, totalHeight,
            -1, 1, 
            true, false);
 
-    if(record) {
-      syrk_sample_fout << "SYRK_OUTPUTS\n";
-      syrk_sample_fout << "Matrix\n";
-      syrk_sample_fout << "m_correct " << m.transpose().rows() << " " << m.transpose().cols() << "\n" << m.transpose() << endl << endl;
-    }
-
-    // cout << "m after = \n" << m << endl << endl;
-    // debug_count++;
-    // if(debug_count >= 10) {
-    //     exit(1);
-    // }
-
     // C.selfadjointView<Eigen::Lower>().rankUpdate(B, -1);
-=======
-    // syrk(bHeight, bHeight, bWidth,
-    //        &m(bWidth, 0), &m(bWidth, 0), &m(bWidth, bWidth),
-    //        totalHeight, totalHeight, totalHeight,
-    //        -1, 1, 
-    //        true, false);
-
-    C.selfadjointView<Eigen::Lower>().rankUpdate(B, -1);
->>>>>>> f2b1a8b4
   }
 
   // // DEBUG
@@ -1483,68 +1439,14 @@
       gatherX.block(row, 0, height, 1) = delta_ptr->at(unmappedKey);
     }
 
-<<<<<<< HEAD
-    static ofstream gemv_sample_fout("gemv_sampled.txt");
-    static int gemv_sampled = 0;
-    const int gemv_sample_rate = 50;
-    const int gemv_sample_max = 100;
-    bool record = false;
-    if(gemv_sampled < gemv_sample_max) {
-      int rand_val = rand() % gemv_sample_rate;
-      if(rand_val == 0) {
-        record = true;
-        gemv_sampled++;
-        
-        gemv_sample_fout << "MATRIX_INPUTS\n";
-        gemv_sample_fout << "Matrix\n";
-        gemv_sample_fout << "A_full " << m.transpose().rows() << " " << m.transpose().cols() << "\n" << m.transpose() << endl << endl;
-        gemv_sample_fout << "rhs\n";
-        gemv_sample_fout << "x_full " << gatherX.rows() << " " << gatherX.cols() << "\n" << gatherX << endl << endl;
-        gemv_sample_fout << "lhs\n";
-        gemv_sample_fout << "y_full " << delta.rows() << " " << delta.cols() << "\n" << delta << endl << endl;
-        gemv_sample_fout << "GEMV_INPUTS\n";
-        gemv_sample_fout << diagWidth << " " << subdiagHeight - 1 << " " << diagWidth << " " << 0 << " " << 0 << " " << 0 << " " << totalHeight << " " << -1 << endl << endl;
-      }
-    }
-
     // Vector delta_copy = delta;
     gemv(diagWidth, subdiagHeight - 1, 
          &m(diagWidth, 0), &gatherX(0), &delta(0), 
          totalHeight, 
          -1);
 
-    if(record) {
-      gemv_sample_fout << "GEMV_OUTPUTS\n";
-      gemv_sample_fout << "lhs\n";
-      gemv_sample_fout << "y_correct " << delta.rows() << " " << delta.cols() << "\n" << delta << endl << endl;
-    }
-
     // auto B = block(m, diagWidth, 0, subdiagHeight - 1, diagWidth); // sub-diagonal blocks
-    // vector<GEMMINI_TYPE> B_float((subdiagHeight - 1) * diagWidth, 0);
-    // gather(B, B_float.data());
-    // vector<GEMMINI_TYPE> gatherX_float(subdiagHeight - 1, 0);
-    // gather(gatherX, gatherX_float.data());
-    // vector<GEMMINI_TYPE> delta_float(diagWidth, 0);
-    // gather(delta, delta_float.data());
-    // transpose_gemv(subdiagHeight - 1, diagWidth, 
-    //                -1,
-    //                B_float.data(), gatherX_float.data(), delta_float.data());
-
-    // delta.setZero();
-    // scatter_add(diagWidth, 1, delta_float.data(), 
-    //             0, 0, diagWidth, 1,
-    //             delta);
     // delta -= B.transpose() * gatherX;
-=======
-    // // Vector delta_copy = delta;
-    // gemv(diagWidth, subdiagHeight - 1, 
-    //      &m(diagWidth, 0), &gatherX(0), &delta(0), 
-    //      totalHeight, 
-    //      -1);
-
-    auto B = block(m, diagWidth, 0, subdiagHeight - 1, diagWidth); // sub-diagonal blocks
-    delta -= B.transpose() * gatherX;
->>>>>>> f2b1a8b4
 
     // cout << "delta = " << delta << endl;;
     // cout << "delta copy = " << delta_copy << endl;
