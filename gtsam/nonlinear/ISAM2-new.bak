/* ----------------------------------------------------------------------------

 * GTSAM Copyright 2010, Georgia Tech Research Corporation,
 * Atlanta, Georgia 30332-0415
 * All Rights Reserved
 * Authors: Frank Dellaert, et al. (see THANKS for the full author list)

 * See LICENSE for the license information

 * -------------------------------------------------------------------------- */

/**
 * @file    ISAM2.cpp
 * @brief   Incremental update functionality (ISAM2) for BayesTree, with fluid
 * relinearization.
 * @author  Michael Kaess, Richard Roberts, Frank Dellaert
 */

#include "igo.h"
#include <gtsam/nonlinear/ISAM2-impl.h>
#include <gtsam/nonlinear/ISAM2.h>
#include <gtsam/nonlinear/ISAM2Result.h>

#include <gtsam/base/debug.h>
#include <gtsam/base/timing.h>
#include <gtsam/inference/BayesTree-inst.h>
#include <gtsam/nonlinear/LinearContainerFactor.h>

#include <algorithm>
#include <map>
#include <utility>

using namespace std;

namespace gtsam {

// Instantiate base class
template class BayesTree<ISAM2Clique>;

/* ************************************************************************* */
ISAM2::ISAM2(const ISAM2Params& params) : params_(params), update_count_(0) {
  if (params_.optimizationParams.type() == typeid(ISAM2DoglegParams))
    doglegDelta_ =
        boost::get<ISAM2DoglegParams>(params_.optimizationParams).initialDelta;
}

/* ************************************************************************* */
ISAM2::ISAM2() : update_count_(0) {
  if (params_.optimizationParams.type() == typeid(ISAM2DoglegParams))
    doglegDelta_ =
        boost::get<ISAM2DoglegParams>(params_.optimizationParams).initialDelta;
}

/* ************************************************************************* */
bool ISAM2::equals(const ISAM2& other, double tol) const {
  return Base::equals(other, tol) && theta_.equals(other.theta_, tol) &&
         variableIndex_.equals(other.variableIndex_, tol) &&
         nonlinearFactors_.equals(other.nonlinearFactors_, tol) &&
         fixedVariables_ == other.fixedVariables_;
}

/* ************************************************************************* */
GaussianFactorGraph ISAM2::relinearizeAffectedFactors(
    const ISAM2UpdateParams& updateParams, const FastList<Key>& affectedKeys,
    const KeySet& relinKeys) {
  gttic(relinearizeAffectedFactors);
  FactorIndexSet candidates =
      UpdateImpl::GetAffectedFactors(affectedKeys, variableIndex_);

  gttic(affectedKeysSet);
  // for fast lookup below
  KeySet affectedKeysSet;
  affectedKeysSet.insert(affectedKeys.begin(), affectedKeys.end());
  gttoc(affectedKeysSet);

  gttic(check_candidates_and_linearize);
  GaussianFactorGraph linearized;
  for (const FactorIndex idx : candidates) {
    bool inside = true;
    bool useCachedLinear = params_.cacheLinearizedFactors;
    for (Key key : nonlinearFactors_[idx]->keys()) {
      if (affectedKeysSet.find(key) == affectedKeysSet.end()) {
        inside = false;
        break;
      }
      if (useCachedLinear && relinKeys.find(key) != relinKeys.end())
        useCachedLinear = false;
    }
    if (inside) {
      if (useCachedLinear) {
#ifdef GTSAM_EXTRA_CONSISTENCY_CHECKS
        assert(linearFactors_[idx]);
        assert(linearFactors_[idx]->keys() == nonlinearFactors_[idx]->keys());
#endif
        linearized.push_back(linearFactors_[idx]);
      } else {
        auto linearFactor = nonlinearFactors_[idx]->linearize(theta_);
        linearized.push_back(linearFactor);
        if (params_.cacheLinearizedFactors) {
#ifdef GTSAM_EXTRA_CONSISTENCY_CHECKS
          assert(linearFactors_[idx]->keys() == linearFactor->keys());
#endif
          linearFactors_[idx] = linearFactor;
        }
      }
    }
  }
  gttoc(check_candidates_and_linearize);

  return linearized;
}

/* ************************************************************************* */
void ISAM2::recalculate(const ISAM2UpdateParams& updateParams,
                        const KeySet& relinKeys, ISAM2Result* result) {
  gttic(recalculate);
  UpdateImpl::LogRecalculateKeys(*result);

  if (!result->markedKeys.empty() || !result->observedKeys.empty()) {
    // Remove top of Bayes tree and convert to a factor graph:
    // (a) For each affected variable, remove the corresponding clique and all
    // parents up to the root. (b) Store orphaned sub-trees \BayesTree_{O} of
    // removed cliques.
    GaussianBayesNet affectedBayesNet;
    Cliques orphans;
    this->removeTop(
        KeyVector(result->markedKeys.begin(), result->markedKeys.end()),
        &affectedBayesNet, &orphans);

    // FactorGraph<GaussianFactor> factors(affectedBayesNet);
    // bug was here: we cannot reuse the original factors, because then the
    // cached factors get messed up [all the necessary data is actually
    // contained in the affectedBayesNet, including what was passed in from the
    // boundaries, so this would be correct; however, in the process we also
    // generate new cached_ entries that will be wrong (ie. they don't contain
    // what would be passed up at a certain point if batch elimination was done,
    // but that's what we need); we could choose not to update cached_ from
    // here, but then the new information (and potentially different variable
    // ordering) is not reflected in the cached_ values which again will be
    // wrong] so instead we have to retrieve the original linearized factors AND
    // add the cached factors from the boundary

    // ordering provides all keys in conditionals, there cannot be others
    // because path to root included
    gttic(affectedKeys);
    FastList<Key> affectedKeys;
    for (const auto& conditional : affectedBayesNet)
      affectedKeys.insert(affectedKeys.end(), conditional->beginFrontals(),
                          conditional->endFrontals());
    gttoc(affectedKeys);

    KeySet affectedKeysSet;
    static const double kBatchThreshold = 0.65;
    if (affectedKeys.size() >= theta_.size() * kBatchThreshold) {
      // Do a batch step - reorder and relinearize all variables
      recalculateBatch(updateParams, &affectedKeysSet, result);
    } else {
      recalculateIncremental(updateParams, relinKeys, affectedKeys,
                             &affectedKeysSet, &orphans, result);
    }

    // Root clique variables for detailed results
    if (result->detail && params_.enableDetailedResults) {
      for (const auto& root : roots_)
        for (Key var : *root->conditional())
          result->detail->variableStatus[var].inRootClique = true;
    }

    // Update replaced keys mask (accumulates until back-substitution happens)
    deltaReplacedMask_.insert(affectedKeysSet.begin(), affectedKeysSet.end());
  }
}

/* ************************************************************************* */
void ISAM2::recalculateBatch(const ISAM2UpdateParams& updateParams,
                             KeySet* affectedKeysSet, ISAM2Result* result) {
  gttic(recalculateBatch);

  gttic(add_keys);
  br::copy(variableIndex_ | br::map_keys,
           std::inserter(*affectedKeysSet, affectedKeysSet->end()));

  // Removed unused keys:
  VariableIndex affectedFactorsVarIndex = variableIndex_;

  affectedFactorsVarIndex.removeUnusedVariables(result->unusedKeys.begin(),
                                                result->unusedKeys.end());

  for (const Key key : result->unusedKeys) {
    affectedKeysSet->erase(key);
  }
  gttoc(add_keys);

  gttic(ordering);
  Ordering order;
  if (updateParams.constrainedKeys) {
    order = Ordering::ColamdConstrained(affectedFactorsVarIndex,
                                        *updateParams.constrainedKeys);
  } else {
    if (theta_.size() > result->observedKeys.size()) {
      // Only if some variables are unconstrained
      FastMap<Key, int> constraintGroups;
      for (Key var : result->observedKeys) constraintGroups[var] = 1;
      order = Ordering::ColamdConstrained(affectedFactorsVarIndex,
                                          constraintGroups);
    } else {
      order = Ordering::Colamd(affectedFactorsVarIndex);
    }
  }
  gttoc(ordering);

  gttic(linearize);
  auto linearized = nonlinearFactors_.linearize(theta_);
  if (params_.cacheLinearizedFactors) linearFactors_ = *linearized;
  gttoc(linearize);

  gttic(eliminate);
  ISAM2BayesTree::shared_ptr bayesTree =
      ISAM2JunctionTree(
          GaussianEliminationTree(*linearized, affectedFactorsVarIndex, order))
          .eliminate(params_.getEliminationFunction())
          .first;
  gttoc(eliminate);

  gttic(insert);
  roots_.clear();
  roots_.insert(roots_.end(), bayesTree->roots().begin(),
                bayesTree->roots().end());
  nodes_.clear();
  nodes_.insert(bayesTree->nodes().begin(), bayesTree->nodes().end());
  gttoc(insert);

  result->variablesReeliminated = affectedKeysSet->size();
  result->factorsRecalculated = nonlinearFactors_.size();

  // Reeliminated keys for detailed results
  if (params_.enableDetailedResults) {
    for (Key key : theta_.keys()) {
      result->detail->variableStatus[key].isReeliminated = true;
    }
  }
}

/* ************************************************************************* */
void ISAM2::recalculateIncremental(const ISAM2UpdateParams& updateParams,
                                   const KeySet& relinKeys,
                                   const FastList<Key>& affectedKeys,
                                   KeySet* affectedKeysSet, Cliques* orphans,
                                   ISAM2Result* result) {
  gttic(recalculateIncremental);
  const bool debug = ISDEBUG("ISAM2 recalculate");

  // 2. Add the new factors \Factors' into the resulting factor graph
  FastList<Key> affectedAndNewKeys;
  affectedAndNewKeys.insert(affectedAndNewKeys.end(), affectedKeys.begin(),
                            affectedKeys.end());
  affectedAndNewKeys.insert(affectedAndNewKeys.end(),
                            result->observedKeys.begin(),
                            result->observedKeys.end());
  GaussianFactorGraph factors =
      relinearizeAffectedFactors(updateParams, affectedAndNewKeys, relinKeys);

  if (debug) {
    factors.print("Relinearized factors: ");
    std::cout << "Affected keys: ";
    for (const Key key : affectedKeys) {
      std::cout << key << " ";
    }
    std::cout << std::endl;
  }

  // Reeliminated keys for detailed results
  if (params_.enableDetailedResults) {
    for (Key key : affectedAndNewKeys) {
      result->detail->variableStatus[key].isReeliminated = true;
    }
  }

  result->variablesReeliminated = affectedAndNewKeys.size();
  result->factorsRecalculated = factors.size();

  gttic(cached);
  // Add the cached intermediate results from the boundary of the orphans...
  GaussianFactorGraph cachedBoundary =
      UpdateImpl::GetCachedBoundaryFactors(*orphans);
  if (debug) cachedBoundary.print("Boundary factors: ");
  factors.push_back(cachedBoundary);
  gttoc(cached);

  gttic(orphans);
  // Add the orphaned subtrees
  for (const auto& orphan : *orphans)
    factors +=
        boost::make_shared<BayesTreeOrphanWrapper<ISAM2::Clique> >(orphan);
  gttoc(orphans);

  // 3. Re-order and eliminate the factor graph into a Bayes net (Algorithm
  // [alg:eliminate]), and re-assemble into a new Bayes tree (Algorithm
  // [alg:BayesTree])

  gttic(reorder_and_eliminate);

  gttic(list_to_set);
  // create a partial reordering for the new and contaminated factors
  // result->markedKeys are passed in: those variables will be forced to the
  // end in the ordering
  affectedKeysSet->insert(result->markedKeys.begin(), result->markedKeys.end());
  affectedKeysSet->insert(affectedKeys.begin(), affectedKeys.end());
  gttoc(list_to_set);

  VariableIndex affectedFactorsVarIndex(factors);

  gttic(ordering_constraints);
  // Create ordering constraints
  FastMap<Key, int> constraintGroups;
  if (updateParams.constrainedKeys) {
    constraintGroups = *updateParams.constrainedKeys;
  } else {
    constraintGroups = FastMap<Key, int>();
    const int group =
        result->observedKeys.size() < affectedFactorsVarIndex.size() ? 1 : 0;
    for (Key var : result->observedKeys)
      constraintGroups.insert(std::make_pair(var, group));
  }

  // Remove unaffected keys from the constraints
  for (FastMap<Key, int>::iterator iter = constraintGroups.begin();
       iter != constraintGroups.end();
       /*Incremented in loop ++iter*/) {
    if (result->unusedKeys.exists(iter->first) ||
        !affectedKeysSet->exists(iter->first))
      constraintGroups.erase(iter++);
    else
      ++iter;
  }
  gttoc(ordering_constraints);

  // Generate ordering
  gttic(Ordering);
  const Ordering ordering =
      Ordering::ColamdConstrained(affectedFactorsVarIndex, constraintGroups);
  gttoc(Ordering);

  // Do elimination
  GaussianEliminationTree etree(factors, affectedFactorsVarIndex, ordering);
  auto bayesTree = ISAM2JunctionTree(etree)
                       .eliminate(params_.getEliminationFunction())
                       .first;
  gttoc(reorder_and_eliminate);

  gttic(reassemble);
  roots_.insert(roots_.end(), bayesTree->roots().begin(),
                bayesTree->roots().end());
  nodes_.insert(bayesTree->nodes().begin(), bayesTree->nodes().end());
  gttoc(reassemble);

  // 4. The orphans have already been inserted during elimination
}

/* ************************************************************************* */
void ISAM2::addVariables(const Values& newTheta,
                         ISAM2Result::DetailedResults* detail) {
  gttic(addNewVariables);

  theta_.insert(newTheta);
  if (ISDEBUG("ISAM2 AddVariables")) newTheta.print("The new variables are: ");
  // Add zeros into the VectorValues
  delta_.insert(newTheta.zeroVectors());
  deltaNewton_.insert(newTheta.zeroVectors());
  RgProd_.insert(newTheta.zeroVectors());

  // New keys for detailed results
  if (detail && params_.enableDetailedResults) {
    for (Key key : newTheta.keys()) {
      detail->variableStatus[key].isNew = true;
    }
  }
}

/* ************************************************************************* */
void ISAM2::removeVariables(const KeySet& unusedKeys) {
  gttic(removeVariables);

  variableIndex_.removeUnusedVariables(unusedKeys.begin(), unusedKeys.end());
  for (Key key : unusedKeys) {
    delta_.erase(key);
    deltaNewton_.erase(key);
    RgProd_.erase(key);
    deltaReplacedMask_.erase(key);
    Base::nodes_.unsafe_erase(key);
    theta_.erase(key);
    fixedVariables_.erase(key);
  }
}

/* ************************************************************************* */
ISAM2Result ISAM2::update(
    const NonlinearFactorGraph& newFactors, const Values& newTheta,
    const FactorIndices& removeFactorIndices,
    const boost::optional<FastMap<Key, int> >& constrainedKeys,
    const boost::optional<FastList<Key> >& noRelinKeys,
    const boost::optional<FastList<Key> >& extraReelimKeys,
    bool force_relinearize) {
  ISAM2UpdateParams params;
  params.constrainedKeys = constrainedKeys;
  params.extraReelimKeys = extraReelimKeys;
  params.force_relinearize = force_relinearize;
  params.noRelinKeys = noRelinKeys;
  params.removeFactorIndices = removeFactorIndices;

  return update(newFactors, newTheta, params);
}

/* ************************************************************************* */
ISAM2Result ISAM2::update(const NonlinearFactorGraph& newFactors,
                          const Values& newTheta,
                          const ISAM2UpdateParams& updateParams) {
  // 1. Add new factors to list of factors and mark the variables involved
  // 2. Mark the variables that need to be relinearized (linearize when doing Cholesky for locality)
  // 3. Find all affected variables in the etree by traversing back up the tree from 
  // the affected nodes, detach affected nodes from their parents
  // 4. Determine a new ordering
  // 5. Do symbolic factorization and construct new etree
  // 6. Re-eliminate
  //
  gttic(ISAM2_update);
  this->update_count_ += 1;
  UpdateImpl::LogStartingUpdate(newFactors, *this);
  ISAM2Result result(params_.enableDetailedResults);
  UpdateImpl update(params_, updateParams);

  // Update delta if we need it to check relinearization later
  if (update.relinarizationNeeded(update_count_))
    updateDelta(updateParams.forceFullSolve);

  // 1. Add new variables first
  addVariables(newTheta, result.details());
  eTree_.addVariables(newTheta);

  // 1. Add any new factors \Factors:=\Factors\cup\Factors'.
  // Also compute keys that are updated
  RemappedKeySet observedKeys;
  RemappedKeySet affectedKeys;
  RemappedKeySet markedKeys;

  result.newFactorsIndices = nonlinearFactors_.add_factors(newFactors, false);

  // Compute involved keys
  // Compute relin keys

  // Gather involved keys

  KeySet relinKeys;

<<<<<<< HEAD
=======
  // cout << "relin thresh = " << boost::get<double>(params_.relinearizeThreshold) << endl;
>>>>>>> 0a99cb23
  relinKeys = update.CheckRelinearizationFull(delta_, params_.relinearizeThreshold);

  if (!relinKeys.empty()) {
    // 6. Update linearization point for marked variables:
    // \Theta_{J}:=\Theta_{J}+\Delta_{J}.
    UpdateImpl::ExpmapMasked(delta_, relinKeys, &theta_);
  }

  // igo: Incremental graph optimization using cholmod
  // Get A_tilde, b_tilde, A_hat, b_hat
  // Compute Atb_tilde, Atb_hat
  // igo_incremental_opt
  igo_sparse* A_tilde = NULL; 
  igo_sparse* b_tilde = NULL;
  igo_sparse* A_hat = NULL;
  igo_sparse* b_hat = NULL;
  // cout << "before get linear system" << endl;
  eTree_.getLinearSystem(nonlinearFactors_,
                         result.newFactorsIndices,
                         relinKeys,
                         updateParams,
                         theta_,
                         A_tilde,
                         b_tilde,
                         A_hat,
                         b_hat);

  // cout << "before solve increment4" << endl;
  igo_solve_increment4(A_tilde, b_tilde, A_hat, b_hat, eTree_.igo_cm);
  
  // cout << "after solve increment4" << endl;

  igo_free_sparse(&A_tilde, eTree_.igo_cm);
  igo_free_sparse(&b_tilde, eTree_.igo_cm);
  igo_free_sparse(&A_hat, eTree_.igo_cm);
  igo_free_sparse(&b_hat, eTree_.igo_cm);

  eTree_.updateDelta(&delta_);
  
  // cout << "Delta = " << endl;
  // delta_.print();

  // char t;
  // cin >> t;
  // cout << endl;

  return result;
}

void ISAM2::getAffectedDescendants(const KeyVector& marginalizableKeys, set<Key>* additionalKeys) {
  for(Key key : marginalizableKeys) {
    eTree_.getAffectedDescendantKeys(key, *additionalKeys);
  }
}

/* ************************************************************************* */
void ISAM2::marginalizeLeaves(
    const FastList<Key>& leafKeysList,
    boost::optional<FactorIndices&> marginalFactorsIndices,
    boost::optional<FactorIndices&> deletedFactorsIndices) {

  eTree_.marginalizeLeaves(leafKeysList, marginalFactorsIndices, deletedFactorsIndices);

  return;

  // Convert to ordered set
  KeySet leafKeys(leafKeysList.begin(), leafKeysList.end());

  // Keep track of marginal factors - map from clique to the marginal factors
  // that should be incorporated into it, passed up from it's children.
  //  multimap<sharedClique, GaussianFactor::shared_ptr> marginalFactors;
  map<Key, vector<GaussianFactor::shared_ptr> > marginalFactors;

  // Keep track of variables removed in subtrees
  KeySet leafKeysRemoved;

  // Keep track of factors that get summarized by removing cliques
  FactorIndexSet factorIndicesToRemove;

  // Remove the subtree and throw away the cliques
  auto trackingRemoveSubtree = [&](const sharedClique& subtreeRoot) {
    const Cliques removedCliques = this->removeSubtree(subtreeRoot);
    for (const sharedClique& removedClique : removedCliques) {
      auto cg = removedClique->conditional();
      marginalFactors.erase(cg->front());
      leafKeysRemoved.insert(cg->beginFrontals(), cg->endFrontals());
      for (Key frontal : cg->frontals()) {
        // Add to factors to remove
        const auto& involved = variableIndex_[frontal];
        factorIndicesToRemove.insert(involved.begin(), involved.end());
#if !defined(NDEBUG)
        // Check for non-leaf keys
        if (!leafKeys.exists(frontal))
          throw std::runtime_error(
              "Requesting to marginalize variables that are not leaves, "
              "the ISAM2 object is now in an inconsistent state so should "
              "no longer be used.");
#endif
      }
    }
    return removedCliques;
  };

  // Remove each variable and its subtrees
  for (Key j : leafKeys) {
    if (!leafKeysRemoved.exists(j)) {  // If the index was not already removed
                                       // by removing another subtree

      // Traverse up the tree to find the root of the marginalized subtree
      sharedClique clique = nodes_[j];
      while (!clique->parent_._empty()) {
        // Check if parent contains a marginalized leaf variable.  Only need to
        // check the first variable because it is the closest to the leaves.
        sharedClique parent = clique->parent();
        if (leafKeys.exists(parent->conditional()->front()))
          clique = parent;
        else
          break;
      }

      // See if we should remove the whole clique
      bool marginalizeEntireClique = true;
      for (Key frontal : clique->conditional()->frontals()) {
        if (!leafKeys.exists(frontal)) {
          marginalizeEntireClique = false;
          break;
        }
      }

      // Remove either the whole clique or part of it
      if (marginalizeEntireClique) {
        // Remove the whole clique and its subtree, and keep the marginal
        // factor.
        auto marginalFactor = clique->cachedFactor();
        // We do not need the marginal factors associated with this clique
        // because their information is already incorporated in the new
        // marginal factor.  So, now associate this marginal factor with the
        // parent of this clique.
        marginalFactors[clique->parent()->conditional()->front()].push_back(
            marginalFactor);
        // Now remove this clique and its subtree - all of its marginal
        // information has been stored in marginalFactors.
        trackingRemoveSubtree(clique);
      } else {
        // Reeliminate the current clique and the marginals from its children,
        // then keep only the marginal on the non-marginalized variables.  We
        // get the childrens' marginals from any existing children, plus
        // the marginals from the marginalFactors multimap, which come from any
        // subtrees already marginalized out.

        // Add child marginals and remove marginalized subtrees
        GaussianFactorGraph graph;
        KeySet factorsInSubtreeRoot;
        Cliques subtreesToRemove;
        for (const sharedClique& child : clique->children) {
          // Remove subtree if child depends on any marginalized keys
          for (Key parent : child->conditional()->parents()) {
            if (leafKeys.exists(parent)) {
              subtreesToRemove.push_back(child);
              graph.push_back(child->cachedFactor());  // Add child marginal
              break;
            }
          }
        }
        Cliques childrenRemoved;
        for (const sharedClique& subtree : subtreesToRemove) {
          const Cliques removed = trackingRemoveSubtree(subtree);
          childrenRemoved.insert(childrenRemoved.end(), removed.begin(),
                                 removed.end());
        }

        // Add the factors that are pulled into the current clique by the
        // marginalized variables. These are the factors that involve
        // *marginalized* frontal variables in this clique but do not involve
        // frontal variables of any of its children.
        // TODO(dellaert): reuse cached linear factors
        KeySet factorsFromMarginalizedInClique_step1;
        for (Key frontal : clique->conditional()->frontals()) {
          if (leafKeys.exists(frontal))
            factorsFromMarginalizedInClique_step1.insert(
                variableIndex_[frontal].begin(), variableIndex_[frontal].end());
        }
        // Remove any factors in subtrees that we're removing at this step
        for (const sharedClique& removedChild : childrenRemoved) {
          for (Key indexInClique : removedChild->conditional()->frontals()) {
            for (Key factorInvolving : variableIndex_[indexInClique]) {
              factorsFromMarginalizedInClique_step1.erase(factorInvolving);
            }
          }
        }
        // Create factor graph from factor indices
        for (const auto index : factorsFromMarginalizedInClique_step1) {
          graph.push_back(nonlinearFactors_[index]->linearize(theta_));
        }

        // Reeliminate the linear graph to get the marginal and discard the
        // conditional
        auto cg = clique->conditional();
        const KeySet cliqueFrontals(cg->beginFrontals(), cg->endFrontals());
        KeyVector cliqueFrontalsToEliminate;
        std::set_intersection(cliqueFrontals.begin(), cliqueFrontals.end(),
                              leafKeys.begin(), leafKeys.end(),
                              std::back_inserter(cliqueFrontalsToEliminate));
        auto eliminationResult1 = params_.getEliminationFunction()(
            graph, Ordering(cliqueFrontalsToEliminate));

        // Add the resulting marginal
        if (eliminationResult1.second)
          marginalFactors[cg->front()].push_back(eliminationResult1.second);

        // Split the current clique
        // Find the position of the last leaf key in this clique
        DenseIndex nToRemove = 0;
        while (leafKeys.exists(cg->keys()[nToRemove])) ++nToRemove;

        // Make the clique's matrix appear as a subset
        const DenseIndex dimToRemove = cg->matrixObject().offset(nToRemove);
        cg->matrixObject().firstBlock() = nToRemove;
        cg->matrixObject().rowStart() = dimToRemove;

        // Change the keys in the clique
        KeyVector originalKeys;
        originalKeys.swap(cg->keys());
        cg->keys().assign(originalKeys.begin() + nToRemove, originalKeys.end());
        cg->nrFrontals() -= nToRemove;

        // Add to factorIndicesToRemove any factors involved in frontals of
        // current clique
        for (Key frontal : cliqueFrontalsToEliminate) {
          const auto& involved = variableIndex_[frontal];
          factorIndicesToRemove.insert(involved.begin(), involved.end());
        }

        // Add removed keys
        leafKeysRemoved.insert(cliqueFrontalsToEliminate.begin(),
                               cliqueFrontalsToEliminate.end());
      }
    }
  }

  // At this point we have updated the BayesTree, now update the remaining iSAM2
  // data structures

  // Gather factors to add - the new marginal factors
  GaussianFactorGraph factorsToAdd;
  for (const auto& key_factors : marginalFactors) {
    for (const auto& factor : key_factors.second) {
      if (factor) {
        factorsToAdd.push_back(factor);
        if (marginalFactorsIndices)
          marginalFactorsIndices->push_back(nonlinearFactors_.size());
        nonlinearFactors_.push_back(
            boost::make_shared<LinearContainerFactor>(factor));
        if (params_.cacheLinearizedFactors) linearFactors_.push_back(factor);
        for (Key factorKey : *factor) {
          fixedVariables_.insert(factorKey);
        }
      }
    }
  }
  variableIndex_.augment(factorsToAdd);  // Augment the variable index

  // Remove the factors to remove that have been summarized in the newly-added
  // marginal factors
  NonlinearFactorGraph removedFactors;
  for (const auto index : factorIndicesToRemove) {
    removedFactors.push_back(nonlinearFactors_[index]);
    nonlinearFactors_.remove(index);
    if (params_.cacheLinearizedFactors) linearFactors_.remove(index);
  }
  variableIndex_.remove(factorIndicesToRemove.begin(),
                        factorIndicesToRemove.end(), removedFactors);

  if (deletedFactorsIndices)
    deletedFactorsIndices->assign(factorIndicesToRemove.begin(),
                                  factorIndicesToRemove.end());

  // Remove the marginalized variables
  removeVariables(KeySet(leafKeys.begin(), leafKeys.end()));
}
//
// Marked const but actually changes mutable delta
void ISAM2::updateDelta(bool forceFullSolve) const {
  gttic(updateDelta);

  // eTree_.updateDelta(&delta_);
  return;

  if (params_.optimizationParams.type() == typeid(ISAM2GaussNewtonParams)) {
    // If using Gauss-Newton, update with wildfireThreshold
    const ISAM2GaussNewtonParams& gaussNewtonParams =
        boost::get<ISAM2GaussNewtonParams>(params_.optimizationParams);
    const double effectiveWildfireThreshold =
        forceFullSolve ? 0.0 : gaussNewtonParams.wildfireThreshold;
    gttic(Wildfire_update);
    DeltaImpl::UpdateGaussNewtonDelta(roots_, deltaReplacedMask_,
                                      effectiveWildfireThreshold, &delta_);
    deltaReplacedMask_.clear();
    gttoc(Wildfire_update);

  } else if (params_.optimizationParams.type() == typeid(ISAM2DoglegParams)) {
    // If using Dogleg, do a Dogleg step
    const ISAM2DoglegParams& doglegParams =
        boost::get<ISAM2DoglegParams>(params_.optimizationParams);
    const double effectiveWildfireThreshold =
        forceFullSolve ? 0.0 : doglegParams.wildfireThreshold;

    // Do one Dogleg iteration
    gttic(Dogleg_Iterate);

    // Compute Newton's method step
    gttic(Wildfire_update);
    DeltaImpl::UpdateGaussNewtonDelta(
        roots_, deltaReplacedMask_, effectiveWildfireThreshold, &deltaNewton_);
    gttoc(Wildfire_update);

    // Compute steepest descent step
    const VectorValues gradAtZero = this->gradientAtZero();  // Compute gradient
    DeltaImpl::UpdateRgProd(roots_, deltaReplacedMask_, gradAtZero,
                            &RgProd_);  // Update RgProd
    const VectorValues dx_u = DeltaImpl::ComputeGradientSearch(
        gradAtZero, RgProd_);  // Compute gradient search point

    // Clear replaced keys mask because now we've updated deltaNewton_ and
    // RgProd_
    deltaReplacedMask_.clear();

    // Compute dogleg point
    DoglegOptimizerImpl::IterationResult doglegResult(
        DoglegOptimizerImpl::Iterate(
            *doglegDelta_, doglegParams.adaptationMode, dx_u, deltaNewton_,
            *this, nonlinearFactors_, theta_, nonlinearFactors_.error(theta_),
            doglegParams.verbose));
    gttoc(Dogleg_Iterate);

    gttic(Copy_dx_d);
    // Update Delta and linear step
    doglegDelta_ = doglegResult.delta;
    delta_ =
        doglegResult
            .dx_d;  // Copy the VectorValues containing with the linear solution
    gttoc(Copy_dx_d);
  } else {
    throw std::runtime_error("iSAM2: unknown ISAM2Params type");
  }
}

/* ************************************************************************* */
Values ISAM2::calculateEstimate() const {
  gttic(ISAM2_calculateEstimate);
  const VectorValues& delta(getDelta());
  gttic(Expmap);
  return theta_.retract(delta);
  gttoc(Expmap);
}

/* ************************************************************************* */
const Value& ISAM2::calculateEstimate(Key key) const {
  const Vector& delta = getDelta()[key];
  return *theta_.at(key).retract_(delta);
}

/* ************************************************************************* */
Values ISAM2::calculateBestEstimate() const {
  updateDelta(true);  // Force full solve when updating delta_
  return theta_.retract(delta_);
}

/* ************************************************************************* */
Matrix ISAM2::marginalCovariance(Key key) const {
  return marginalFactor(key, params_.getEliminationFunction())
      ->information()
      .inverse();
}

/* ************************************************************************* */
const VectorValues& ISAM2::getDelta() const {
  if (!deltaReplacedMask_.empty()) updateDelta();
  return delta_;
}

/* ************************************************************************* */
double ISAM2::error(const VectorValues& x) const {
  return GaussianFactorGraph(*this).error(x);
}

/* ************************************************************************* */
VectorValues ISAM2::gradientAtZero() const {
  // Create result
  VectorValues g;

  // Sum up contributions for each clique
  for (const auto& root : this->roots()) root->addGradientAtZero(&g);

  return g;
}

}  // namespace gtsam<|MERGE_RESOLUTION|>--- conflicted
+++ resolved
@@ -452,10 +452,6 @@
 
   KeySet relinKeys;
 
-<<<<<<< HEAD
-=======
-  // cout << "relin thresh = " << boost::get<double>(params_.relinearizeThreshold) << endl;
->>>>>>> 0a99cb23
   relinKeys = update.CheckRelinearizationFull(delta_, params_.relinearizeThreshold);
 
   if (!relinKeys.empty()) {
