/*
 * testCSP.cpp
 * @brief develop code for CSP solver
 * @date Feb 5, 2012
 * @author Frank Dellaert
 */

#include <gtsam_unstable/discrete/CSP.h>
#include <gtsam_unstable/discrete/Domain.h>

#include <boost/assign/std/map.hpp>
using boost::assign::insert;
#include <CppUnitLite/TestHarness.h>

#include <fstream>
#include <iostream>

using namespace std;
using namespace gtsam;

/* ************************************************************************* */
TEST(CSP, SingleValue) {
  // Create keys for Idaho, Arizona, and Utah, allowing two colors for each:
  size_t nrColors = 3;
  DiscreteKey ID(0, nrColors), AZ(1, nrColors), UT(2, nrColors);

  // Check that a single value is equal to a decision stump with only one "1":
  SingleValue singleValue(AZ, 2);
  DecisionTreeFactor f1(AZ, "0 0 1");
  EXPECT(assert_equal(f1, singleValue.toDecisionTreeFactor()));

  // Create domains
  Domains domains;
  domains.emplace(0, Domain(ID));
  domains.emplace(1, Domain(AZ));
  domains.emplace(2, Domain(UT));

  // Ensure arc-consistency: just wipes out values in AZ domain:
  EXPECT(singleValue.ensureArcConsistency(1, &domains));
  LONGS_EQUAL(3, domains.at(0).nrValues());
  LONGS_EQUAL(1, domains.at(1).nrValues());
  LONGS_EQUAL(3, domains.at(2).nrValues());
}

/* ************************************************************************* */
TEST(CSP, BinaryAllDif) {
  // Create keys for Idaho, Arizona, and Utah, allowing 2 colors for each:
  size_t nrColors = 2;
  DiscreteKey ID(0, nrColors), AZ(1, nrColors), UT(2, nrColors);

  // Check construction and conversion
  BinaryAllDiff c1(ID, UT);
  DecisionTreeFactor f1(ID & UT, "0 1 1 0");
  EXPECT(assert_equal(f1, c1.toDecisionTreeFactor()));

  // Check construction and conversion
  BinaryAllDiff c2(UT, AZ);
  DecisionTreeFactor f2(UT & AZ, "0 1 1 0");
  EXPECT(assert_equal(f2, c2.toDecisionTreeFactor()));

  // Check multiplication of factors with constraint:
  DecisionTreeFactor f3 = f1 * f2;
  EXPECT(assert_equal(f3, c1 * f2));
  EXPECT(assert_equal(f3, c2 * f1));
}

/* ************************************************************************* */
TEST(CSP, AllDiff) {
  // Create keys for Idaho, Arizona, and Utah, allowing two colors for each:
  size_t nrColors = 3;
  DiscreteKey ID(0, nrColors), AZ(1, nrColors), UT(2, nrColors);

  // Check construction and conversion
  vector<DiscreteKey> dkeys{ID, UT, AZ};
  AllDiff alldiff(dkeys);
  DecisionTreeFactor actual = alldiff.toDecisionTreeFactor();
  // GTSAM_PRINT(actual);
  actual.dot("actual");
  DecisionTreeFactor f2(
      ID & AZ & UT,
      "0 0 0  0 0 1  0 1 0   0 0 1  0 0 0  1 0 0   0 1 0  1 0 0  0 0 0");
  EXPECT(assert_equal(f2, actual));

  // Create domains.
  Domains domains;
  domains.emplace(0, Domain(ID));
  domains.emplace(1, Domain(AZ));
  domains.emplace(2, Domain(UT));

  // First constrict AZ domain:
  SingleValue singleValue(AZ, 2);
  EXPECT(singleValue.ensureArcConsistency(1, &domains));

  // Arc-consistency
  EXPECT(alldiff.ensureArcConsistency(0, &domains));
  EXPECT(!alldiff.ensureArcConsistency(1, &domains));
  EXPECT(alldiff.ensureArcConsistency(2, &domains));
  LONGS_EQUAL(2, domains.at(0).nrValues());
  LONGS_EQUAL(1, domains.at(1).nrValues());
  LONGS_EQUAL(2, domains.at(2).nrValues());
}

/* ************************************************************************* */
TEST(CSP, allInOne) {
  // Create keys for Idaho, Arizona, and Utah, allowing 3 colors for each:
  size_t nrColors = 2;
  DiscreteKey ID(0, nrColors), AZ(1, nrColors), UT(2, nrColors);

  // Create the CSP
  CSP csp;
  csp.addAllDiff(ID, UT);
  csp.addAllDiff(UT, AZ);

  // Check an invalid combination, with ID==UT==AZ all same color
  DiscreteFactor::Values invalid;
  invalid[ID.first] = 0;
  invalid[UT.first] = 0;
  invalid[AZ.first] = 0;
  EXPECT_DOUBLES_EQUAL(0, csp(invalid), 1e-9);

  // Check a valid combination
  DiscreteFactor::Values valid;
  valid[ID.first] = 0;
  valid[UT.first] = 1;
  valid[AZ.first] = 0;
  EXPECT_DOUBLES_EQUAL(1, csp(valid), 1e-9);

  // Just for fun, create the product and check it
  DecisionTreeFactor product = csp.product();
  // product.dot("product");
  DecisionTreeFactor expectedProduct(ID & AZ & UT, "0 1 0 0 0 0 1 0");
  EXPECT(assert_equal(expectedProduct, product));

  // Solve
  auto mpe = csp.optimalAssignment();
  CSP::Values expected;
  insert(expected)(ID.first, 1)(UT.first, 0)(AZ.first, 1);
  EXPECT(assert_equal(expected, mpe));
  EXPECT_DOUBLES_EQUAL(1, csp(mpe), 1e-9);
}

/* ************************************************************************* */
TEST(CSP, WesternUS) {
  // Create keys for all states in Western US, with 4 color possibilities.
  size_t nrColors = 4;
  DiscreteKey WA(0, nrColors), OR(3, nrColors), CA(1, nrColors),
      NV(2, nrColors), ID(8, nrColors), UT(9, nrColors), AZ(10, nrColors),
      MT(4, nrColors), WY(5, nrColors), CO(7, nrColors), NM(6, nrColors);

  // Create the CSP
  CSP csp;
  csp.addAllDiff(WA, ID);
  csp.addAllDiff(WA, OR);
  csp.addAllDiff(OR, ID);
  csp.addAllDiff(OR, CA);
  csp.addAllDiff(OR, NV);
  csp.addAllDiff(CA, NV);
  csp.addAllDiff(CA, AZ);
  csp.addAllDiff(ID, MT);
  csp.addAllDiff(ID, WY);
  csp.addAllDiff(ID, UT);
  csp.addAllDiff(ID, NV);
  csp.addAllDiff(NV, UT);
  csp.addAllDiff(NV, AZ);
  csp.addAllDiff(UT, WY);
  csp.addAllDiff(UT, CO);
  csp.addAllDiff(UT, NM);
  csp.addAllDiff(UT, AZ);
  csp.addAllDiff(AZ, CO);
  csp.addAllDiff(AZ, NM);
  csp.addAllDiff(MT, WY);
  csp.addAllDiff(WY, CO);
  csp.addAllDiff(CO, NM);

  // Create ordering according to example in ND-CSP.lyx
  Ordering ordering;
  ordering += Key(0), Key(1), Key(2), Key(3), Key(4), Key(5), Key(6), Key(7),
      Key(8), Key(9), Key(10);
<<<<<<< HEAD

  // Solve using that ordering:
  CSP::sharedValues mpe = csp.optimalAssignment(ordering);
  // GTSAM_PRINT(*mpe);
=======
  auto mpe = csp.optimalAssignment(ordering);
  // GTSAM_PRINT(mpe);
>>>>>>> 371fe3e8
  CSP::Values expected;
  insert(expected)(WA.first, 1)(CA.first, 1)(NV.first, 3)(OR.first, 0)(
      MT.first, 1)(WY.first, 0)(NM.first, 3)(CO.first, 2)(ID.first, 2)(
      UT.first, 1)(AZ.first, 0);

  // TODO: Fix me! mpe result seems to be right. (See the printing)
  // It has the same prob as the expected solution.
  // Is mpe another solution, or the expected solution is unique???
  EXPECT(assert_equal(expected, mpe));
  EXPECT_DOUBLES_EQUAL(1, csp(mpe), 1e-9);

  // Write out the dual graph for hmetis
#ifdef DUAL
  VariableIndexOrdered index(csp);
  index.print("index");
  ofstream os("/Users/dellaert/src/hmetis-1.5-osx-i686/US-West-dual.txt");
  index.outputMetisFormat(os);
#endif
}

/* ************************************************************************* */
TEST(CSP, ArcConsistency) {
  // Create keys for Idaho, Arizona, and Utah, allowing three colors for each:
  size_t nrColors = 3;
  DiscreteKey ID(0, nrColors), AZ(1, nrColors), UT(2, nrColors);

  // Create the CSP using just one all-diff constraint, plus constrain Arizona.
  CSP csp;
  vector<DiscreteKey> dkeys{ID, UT, AZ};
  csp.addAllDiff(dkeys);
  csp.addSingleValue(AZ, 2);
  // GTSAM_PRINT(csp);

  // Check an invalid combination, with ID==UT==AZ all same color
  DiscreteFactor::Values invalid;
  invalid[ID.first] = 0;
  invalid[UT.first] = 1;
  invalid[AZ.first] = 0;
  EXPECT_DOUBLES_EQUAL(0, csp(invalid), 1e-9);

  // Check a valid combination
  DiscreteFactor::Values valid;
  valid[ID.first] = 0;
  valid[UT.first] = 1;
  valid[AZ.first] = 2;
  EXPECT_DOUBLES_EQUAL(1, csp(valid), 1e-9);

  // Solve
  auto mpe = csp.optimalAssignment();
  CSP::Values expected;
  insert(expected)(ID.first, 1)(UT.first, 0)(AZ.first, 2);
  EXPECT(assert_equal(expected, mpe));
  EXPECT_DOUBLES_EQUAL(1, csp(mpe), 1e-9);

  // ensure arc-consistency, i.e., narrow domains...
  Domains domains;
  domains.emplace(0, Domain(ID));
  domains.emplace(1, Domain(AZ));
  domains.emplace(2, Domain(UT));
  
  SingleValue singleValue(AZ, 2);
  AllDiff alldiff(dkeys);
  EXPECT(singleValue.ensureArcConsistency(1, &domains));
  EXPECT(alldiff.ensureArcConsistency(0, &domains));
  EXPECT(!alldiff.ensureArcConsistency(1, &domains));
  EXPECT(alldiff.ensureArcConsistency(2, &domains));
  LONGS_EQUAL(2, domains.at(0).nrValues());
  LONGS_EQUAL(1, domains.at(1).nrValues());
  LONGS_EQUAL(2, domains.at(2).nrValues());

  // Parial application, version 1
  DiscreteFactor::Values known;
  known[AZ.first] = 2;
  DiscreteFactor::shared_ptr reduced1 = alldiff.partiallyApply(known);
  DecisionTreeFactor f3(ID & UT, "0 1 1  1 0 1  1 1 0");
  EXPECT(assert_equal(f3, reduced1->toDecisionTreeFactor()));
  DiscreteFactor::shared_ptr reduced2 = singleValue.partiallyApply(known);
  DecisionTreeFactor f4(AZ, "0 0 1");
  EXPECT(assert_equal(f4, reduced2->toDecisionTreeFactor()));

  // Parial application, version 2
  DiscreteFactor::shared_ptr reduced3 = alldiff.partiallyApply(domains);
  EXPECT(assert_equal(f3, reduced3->toDecisionTreeFactor()));
  DiscreteFactor::shared_ptr reduced4 = singleValue.partiallyApply(domains);
  EXPECT(assert_equal(f4, reduced4->toDecisionTreeFactor()));

  // full arc-consistency test
  csp.runArcConsistency(nrColors);
  // GTSAM_PRINT(csp);
}

/* ************************************************************************* */
int main() {
  TestResult tr;
  return TestRegistry::runAllTests(tr);
}
/* ************************************************************************* */<|MERGE_RESOLUTION|>--- conflicted
+++ resolved
@@ -176,15 +176,9 @@
   Ordering ordering;
   ordering += Key(0), Key(1), Key(2), Key(3), Key(4), Key(5), Key(6), Key(7),
       Key(8), Key(9), Key(10);
-<<<<<<< HEAD
-
   // Solve using that ordering:
-  CSP::sharedValues mpe = csp.optimalAssignment(ordering);
-  // GTSAM_PRINT(*mpe);
-=======
   auto mpe = csp.optimalAssignment(ordering);
   // GTSAM_PRINT(mpe);
->>>>>>> 371fe3e8
   CSP::Values expected;
   insert(expected)(WA.first, 1)(CA.first, 1)(NV.first, 3)(OR.first, 0)(
       MT.first, 1)(WY.first, 0)(NM.first, 3)(CO.first, 2)(ID.first, 2)(
